%% Copyright (c) 2018 EMQ Technologies Co., Ltd. All Rights Reserved.
%%
%% Licensed under the Apache License, Version 2.0 (the "License");
%% you may not use this file except in compliance with the License.
%% You may obtain a copy of the License at
%%
%%     http://www.apache.org/licenses/LICENSE-2.0
%%
%% Unless required by applicable law or agreed to in writing, software
%% distributed under the License is distributed on an "AS IS" BASIS,
%% WITHOUT WARRANTIES OR CONDITIONS OF ANY KIND, either express or implied.
%% See the License for the specific language governing permissions and
%% limitations under the License.

%% @doc
%% A stateful interaction between a Client and a Server. Some Sessions
%% last only as long as the Network Connection, others can span multiple
%% consecutive Network Connections between a Client and a Server.
%%
%% The Session State in the Server consists of:
%%
%% The existence of a Session, even if the rest of the Session State is empty.
%%
%% The Clients subscriptions, including any Subscription Identifiers.
%%
%% QoS 1 and QoS 2 messages which have been sent to the Client, but have not
%% been completely acknowledged.
%%
%% QoS 1 and QoS 2 messages pending transmission to the Client and OPTIONALLY
%% QoS 0 messages pending transmission to the Client.
%%
%% QoS 2 messages which have been received from the Client, but have not been
%% completely acknowledged.The Will Message and the Will Delay Interval
%%
%% If the Session is currently not connected, the time at which the Session
%% will end and Session State will be discarded.
%% @end

-module(emqx_session).

-behaviour(gen_server).

-include("emqx.hrl").
-include("emqx_mqtt.hrl").

-export([start_link/1]).
-export([info/1, attrs/1]).
-export([stats/1]).
-export([resume/2, discard/2]).
-export([update_expiry_interval/2]).
-export([subscribe/2, subscribe/4]).
-export([publish/3]).
-export([puback/2, puback/3]).
-export([pubrec/2, pubrec/3]).
-export([pubrel/3, pubcomp/3]).
-export([unsubscribe/2, unsubscribe/4]).
-export([close/1]).

%% gen_server callbacks
-export([init/1, handle_call/3, handle_cast/2, handle_info/2, terminate/2,
         code_change/3]).

-import(emqx_zone, [get_env/2, get_env/3]).

-record(state, {
          %% Idle timeout
          idle_timeout :: pos_integer(),

          %% Clean Start Flag
          clean_start = false :: boolean(),

          %% Client Binding: local | remote
          binding = local :: local | remote,

          %% ClientId: Identifier of Session
          client_id :: binary(),

          %% Username
          username :: binary() | undefined,

          %% Connection pid binding with session
          conn_pid :: pid(),

          %% Old Connection Pid that has been kickout
          old_conn_pid :: pid(),

          %% Next packet id of the session
          next_pkt_id = 1 :: emqx_mqtt_types:packet_id(),

          %% Max subscriptions
          max_subscriptions :: non_neg_integer(),

          %% Client’s Subscriptions.
          subscriptions :: map(),

          %% Upgrade QoS?
          upgrade_qos = false :: boolean(),

          %% Client <- Broker: Inflight QoS1, QoS2 messages sent to the client but unacked.
          inflight :: emqx_inflight:inflight(),

          %% Max Inflight Size. DEPRECATED: Get from inflight
          %% max_inflight = 32 :: non_neg_integer(),

          %% Retry interval for redelivering QoS1/2 messages
          retry_interval = 20000 :: timeout(),

          %% Retry Timer
          retry_timer :: reference() | undefined,

          %% All QoS1, QoS2 messages published to when client is disconnected.
          %% QoS 1 and QoS 2 messages pending transmission to the Client.
          %%
          %% Optionally, QoS 0 messages pending transmission to the Client.
          mqueue :: emqx_mqueue:mqueue(),

          %% Client -> Broker: Inflight QoS2 messages received from client and waiting for pubrel.
          awaiting_rel :: map(),

          %% Max Packets Awaiting PUBREL
          max_awaiting_rel = 100 :: non_neg_integer(),

          %% Awaiting PUBREL Timeout
          await_rel_timeout = 20000 :: timeout(),

          %% Awaiting PUBREL Timer
          await_rel_timer :: reference() | undefined,

          %% Session Expiry Interval
          expiry_interval = 7200 :: timeout(),

          %% Expired Timer
          expiry_timer :: reference() | undefined,

          %% Enable Stats
          enable_stats :: boolean(),

          %% Stats timer
          stats_timer  :: reference() | undefined,

          %% Deliver stats
          deliver_stats = 0,

          %% Enqueue stats
          enqueue_stats = 0,

          %% Created at
          created_at :: erlang:timestamp(),

          will_msg :: emqx:message(),

          will_delay_timer :: reference() | undefined

         }).

-type(spid() :: pid()).
-type(attr() :: {atom(), term()}).

-export_type([attr/0]).

-define(TIMEOUT, 60000).

-define(LOG(Level, Format, Args, _State),
        emqx_logger:Level("[Session] " ++ Format, Args)).

%% @doc Start a session proc.
-spec(start_link(SessAttrs :: map()) -> {ok, pid()}).
start_link(SessAttrs) ->
    proc_lib:start_link(?MODULE, init, [[self(), SessAttrs]]).

%% @doc Get session info
-spec(info(spid() | #state{}) -> list({atom(), term()})).
info(SPid) when is_pid(SPid) ->
    gen_server:call(SPid, info, infinity);

info(State = #state{conn_pid = ConnPid,
                    next_pkt_id = PktId,
                    max_subscriptions = MaxSubscriptions,
                    subscriptions = Subscriptions,
                    upgrade_qos = UpgradeQoS,
                    inflight = Inflight,
                    retry_interval = RetryInterval,
                    mqueue = MQueue,
                    awaiting_rel = AwaitingRel,
                    max_awaiting_rel = MaxAwaitingRel,
                    await_rel_timeout = AwaitRelTimeout}) ->
    attrs(State) ++ [{conn_pid, ConnPid},
                     {next_pkt_id, PktId},
                     {max_subscriptions, MaxSubscriptions},
                     {subscriptions, Subscriptions},
                     {upgrade_qos, UpgradeQoS},
                     {inflight, Inflight},
                     {retry_interval, RetryInterval},
                     {mqueue_len, MQueue},
                     {awaiting_rel, AwaitingRel},
                     {max_awaiting_rel, MaxAwaitingRel},
                     {await_rel_timeout, AwaitRelTimeout}].

%% @doc Get session attrs
-spec(attrs(spid() | #state{}) -> list({atom(), term()})).
attrs(SPid) when is_pid(SPid) ->
    gen_server:call(SPid, attrs, infinity);

attrs(#state{clean_start = CleanStart,
             binding = Binding,
             client_id = ClientId,
             username = Username,
             expiry_interval = ExpiryInterval,
             created_at = CreatedAt}) ->
    [{clean_start, CleanStart},
     {binding, Binding},
     {client_id, ClientId},
     {username, Username},
     {expiry_interval, ExpiryInterval div 1000},
     {created_at, CreatedAt}].

-spec(stats(spid() | #state{}) -> list({atom(), non_neg_integer()})).
stats(SPid) when is_pid(SPid) ->
    gen_server:call(SPid, stats, infinity);

stats(#state{max_subscriptions = MaxSubscriptions,
             subscriptions = Subscriptions,
             inflight = Inflight,
             mqueue = MQueue,
             max_awaiting_rel = MaxAwaitingRel,
             awaiting_rel = AwaitingRel,
             deliver_stats = DeliverMsg,
             enqueue_stats = EnqueueMsg}) ->
    lists:append(emqx_misc:proc_stats(),
                 [{max_subscriptions, MaxSubscriptions},
                  {subscriptions_count, maps:size(Subscriptions)},
                  {max_inflight, emqx_inflight:max_size(Inflight)},
                  {inflight_len, emqx_inflight:size(Inflight)},
                  {max_mqueue, emqx_mqueue:max_len(MQueue)},
                  {mqueue_len, emqx_mqueue:len(MQueue)},
                  {mqueue_dropped, emqx_mqueue:dropped(MQueue)},
                  {max_awaiting_rel, MaxAwaitingRel},
                  {awaiting_rel_len, maps:size(AwaitingRel)},
                  {deliver_msg, DeliverMsg},
                  {enqueue_msg, EnqueueMsg}]).

%%------------------------------------------------------------------------------
%% PubSub API
%%------------------------------------------------------------------------------

-spec(subscribe(spid(), list({emqx_topic:topic(), emqx_types:subopts()})) -> ok).
subscribe(SPid, RawTopicFilters) when is_list(RawTopicFilters) ->
    TopicFilters = [emqx_topic:parse(RawTopic, maps:merge(?DEFAULT_SUBOPTS, SubOpts))
                    || {RawTopic, SubOpts} <- RawTopicFilters],
    subscribe(SPid, undefined, #{}, TopicFilters).

-spec(subscribe(spid(), emqx_mqtt_types:packet_id(),
                emqx_mqtt_types:properties(), emqx_mqtt_types:topic_filters()) -> ok).
subscribe(SPid, PacketId, Properties, TopicFilters) ->
    SubReq = {PacketId, Properties, TopicFilters},
    gen_server:cast(SPid, {subscribe, self(), SubReq}).

%% @doc Called by connection processes when publishing messages
-spec(publish(spid(), emqx_mqtt_types:packet_id(), emqx_types:message())
      -> emqx_types:deliver_results() | {error, term()}).
publish(_SPid, _PacketId, Msg = #message{qos = ?QOS_0}) ->
    %% Publish QoS0 message directly
    emqx_broker:publish(Msg);
publish(_SPid, _PacketId, Msg = #message{qos = ?QOS_1}) ->
    %% Publish QoS1 message directly
    emqx_broker:publish(Msg);
publish(SPid, PacketId, Msg = #message{qos = ?QOS_2, timestamp = Ts}) ->
    %% Register QoS2 message packet ID (and timestamp) to session, then publish
    case gen_server:call(SPid, {register_publish_packet_id, PacketId, Ts}, infinity) of
        ok -> emqx_broker:publish(Msg);
        {error, Reason} -> {error, Reason}
    end.

-spec(puback(spid(), emqx_mqtt_types:packet_id()) -> ok).
puback(SPid, PacketId) ->
    gen_server:cast(SPid, {puback, PacketId, ?RC_SUCCESS}).

puback(SPid, PacketId, ReasonCode) ->
    gen_server:cast(SPid, {puback, PacketId, ReasonCode}).

-spec(pubrec(spid(), emqx_mqtt_types:packet_id()) -> ok | {error, emqx_mqtt_types:reason_code()}).
pubrec(SPid, PacketId) ->
    pubrec(SPid, PacketId, ?RC_SUCCESS).

-spec(pubrec(spid(), emqx_mqtt_types:packet_id(), emqx_mqtt_types:reason_code())
      -> ok | {error, emqx_mqtt_types:reason_code()}).
pubrec(SPid, PacketId, ReasonCode) ->
    gen_server:call(SPid, {pubrec, PacketId, ReasonCode}, infinity).

-spec(pubrel(spid(), emqx_mqtt_types:packet_id(), emqx_mqtt_types:reason_code())
      -> ok | {error, emqx_mqtt_types:reason_code()}).
pubrel(SPid, PacketId, ReasonCode) ->
    gen_server:call(SPid, {pubrel, PacketId, ReasonCode}, infinity).

-spec(pubcomp(spid(), emqx_mqtt_types:packet_id(), emqx_mqtt_types:reason_code()) -> ok).
pubcomp(SPid, PacketId, ReasonCode) ->
    gen_server:cast(SPid, {pubcomp, PacketId, ReasonCode}).

-spec(unsubscribe(spid(), emqx_types:topic_table()) -> ok).
unsubscribe(SPid, RawTopicFilters) when is_list(RawTopicFilters) ->
   TopicFilters = lists:map(fun({RawTopic, Opts}) ->
                                    emqx_topic:parse(RawTopic, Opts);
                               (RawTopic) when is_binary(RawTopic) ->
                                    emqx_topic:parse(RawTopic)
                            end, RawTopicFilters),
    unsubscribe(SPid, undefined, #{}, TopicFilters).

-spec(unsubscribe(spid(), emqx_mqtt_types:packet_id(),
                  emqx_mqtt_types:properties(), emqx_mqtt_types:topic_filters()) -> ok).
unsubscribe(SPid, PacketId, Properties, TopicFilters) ->
    UnsubReq = {PacketId, Properties, TopicFilters},
    gen_server:cast(SPid, {unsubscribe, self(), UnsubReq}).

-spec(resume(spid(), map()) -> ok).
resume(SPid, SessAttrs) ->
    gen_server:cast(SPid, {resume, SessAttrs}).

%% @doc Discard the session
-spec(discard(spid(), ByPid :: pid()) -> ok).
discard(SPid, ByPid) ->
    gen_server:call(SPid, {discard, ByPid}, infinity).

-spec(update_expiry_interval(spid(), timeout()) -> ok).
update_expiry_interval(SPid, Interval) ->
    gen_server:cast(SPid, {expiry_interval, Interval}).

-spec(close(spid()) -> ok).
close(SPid) ->
    gen_server:call(SPid, close, infinity).

%%------------------------------------------------------------------------------
%% gen_server callbacks
%%------------------------------------------------------------------------------

init([Parent, #{zone                := Zone,
                client_id           := ClientId,
                username            := Username,
                conn_pid            := ConnPid,
                clean_start         := CleanStart,
                expiry_interval     := ExpiryInterval,
                max_inflight        := MaxInflight,
                will_msg            := WillMsg}]) ->
    emqx_logger:set_metadata_client_id(ClientId),
    process_flag(trap_exit, true),
    true = link(ConnPid),
    IdleTimout = get_env(Zone, idle_timeout, 30000),
    State = #state{idle_timeout        = IdleTimout,
                   clean_start         = CleanStart,
                   binding             = binding(ConnPid),
                   client_id           = ClientId,
                   username            = Username,
                   conn_pid            = ConnPid,
                   subscriptions       = #{},
                   max_subscriptions   = get_env(Zone, max_subscriptions, 0),
                   upgrade_qos         = get_env(Zone, upgrade_qos, false),
                   inflight            = emqx_inflight:new(MaxInflight),
                   mqueue              = init_mqueue(Zone),
                   retry_interval      = get_env(Zone, retry_interval, 0),
                   awaiting_rel        = #{},
                   await_rel_timeout   = get_env(Zone, await_rel_timeout),
                   max_awaiting_rel    = get_env(Zone, max_awaiting_rel),
                   expiry_interval     = ExpiryInterval,
                   enable_stats        = get_env(Zone, enable_stats, true),
                   deliver_stats       = 0,
                   enqueue_stats       = 0,
                   created_at          = os:timestamp(),
                   will_msg            = WillMsg
                  },
    ok = emqx_sm:register_session(ClientId, self()),
    true = emqx_sm:set_session_attrs(ClientId, attrs(State)),
    true = emqx_sm:set_session_stats(ClientId, stats(State)),
    emqx_hooks:run('session.created', [#{client_id => ClientId}, info(State)]),
    GcPolicy = emqx_zone:get_env(Zone, force_gc_policy, false),
    ok = emqx_gc:init(GcPolicy),
    ok = emqx_misc:init_proc_mng_policy(Zone),
    ok = proc_lib:init_ack(Parent, {ok, self()}),
    gen_server:enter_loop(?MODULE, [{hibernate_after, IdleTimout}], State).

init_mqueue(Zone) ->
    emqx_mqueue:init(#{max_len => get_env(Zone, max_mqueue_len, 1000),
                       store_qos0 => get_env(Zone, mqueue_store_qos0, true),
                       priorities => get_env(Zone, mqueue_priorities),
                       default_priority => get_env(Zone, mqueue_default_priority)
                      }).

binding(ConnPid) ->
    case node(ConnPid) =:= node() of true -> local; false -> remote end.

handle_call(info, _From, State) ->
    reply(info(State), State);

handle_call(attrs, _From, State) ->
    reply(attrs(State), State);

handle_call(stats, _From, State) ->
    reply(stats(State), State);

handle_call({discard, ByPid}, _From, State = #state{conn_pid = undefined}) ->
    ?LOG(warning, "Discarded by ~p", [ByPid], State),
    {stop, {shutdown, discard}, ok, State};

handle_call({discard, ByPid}, _From, State = #state{client_id = ClientId, conn_pid = ConnPid}) ->
    ?LOG(warning, "Conn ~p is discarded by ~p", [ConnPid, ByPid], State),
    ConnPid ! {shutdown, discard, {ClientId, ByPid}},
    {stop, {shutdown, discard}, ok, State};

%% PUBLISH: This is only to register packetId to session state.
%% The actual message dispatching should be done by the caller (e.g. connection) process.
handle_call({register_publish_packet_id, PacketId, Ts}, _From,
            State = #state{awaiting_rel = AwaitingRel}) ->
    reply(case is_awaiting_full(State) of
              false ->
                  case maps:is_key(PacketId, AwaitingRel) of
                      true ->
                          {{error, ?RC_PACKET_IDENTIFIER_IN_USE}, State};
                      false ->
                          State1 = State#state{awaiting_rel = maps:put(PacketId, Ts, AwaitingRel)},
                          {ok, ensure_await_rel_timer(State1)}
                  end;
              true ->
                  emqx_metrics:trans(inc, 'messages/qos2/dropped'),
                  ?LOG(warning, "Dropped qos2 packet ~w for too many awaiting_rel", [PacketId], State),
                  {{error, ?RC_RECEIVE_MAXIMUM_EXCEEDED}, State}
          end);

%% PUBREC:
handle_call({pubrec, PacketId, _ReasonCode}, _From, State = #state{inflight = Inflight}) ->
    reply(case emqx_inflight:contain(PacketId, Inflight) of
              true ->
                  {ok, acked(pubrec, PacketId, State)};
              false ->
                  emqx_metrics:trans(inc, 'packets/pubrec/missed'),
                  ?LOG(warning, "The PUBREC PacketId ~w is not found.", [PacketId], State),
                  {{error, ?RC_PACKET_IDENTIFIER_NOT_FOUND}, State}
          end);

%% PUBREL:
handle_call({pubrel, PacketId, _ReasonCode}, _From, State = #state{awaiting_rel = AwaitingRel}) ->
    reply(case maps:take(PacketId, AwaitingRel) of
              {_Ts, AwaitingRel1} ->
                  {ok, State#state{awaiting_rel = AwaitingRel1}};
              error ->
                  emqx_metrics:trans(inc, 'packets/pubrel/missed'),
                  ?LOG(warning, "Cannot find PUBREL: ~w", [PacketId], State),
                  {{error, ?RC_PACKET_IDENTIFIER_NOT_FOUND}, State}
          end);

handle_call(close, _From, State) ->
    {stop, normal, ok, State};

handle_call(Req, _From, State) ->
    emqx_logger:error("[Session] unexpected call: ~p", [Req]),
    {reply, ignored, State}.

%% SUBSCRIBE:
handle_cast({subscribe, FromPid, {PacketId, _Properties, TopicFilters}},
            State = #state{client_id = ClientId, subscriptions = Subscriptions}) ->
    {ReasonCodes, Subscriptions1} =
        lists:foldr(fun({Topic, SubOpts = #{qos := QoS}}, {RcAcc, SubMap}) ->
                            {[QoS|RcAcc], case maps:find(Topic, SubMap) of
                                              {ok, SubOpts} ->
                                                  emqx_hooks:run('session.subscribed', [#{client_id => ClientId}, Topic, SubOpts#{first => false}]),
                                                  SubMap;
                                              {ok, _SubOpts} ->
                                                  emqx_broker:set_subopts(Topic, SubOpts),
                                                  %% Why???
                                                  emqx_hooks:run('session.subscribed', [#{client_id => ClientId}, Topic, SubOpts#{first => false}]),
                                                  maps:put(Topic, SubOpts, SubMap);
                                              error ->
                                                  emqx_broker:subscribe(Topic, ClientId, SubOpts),
                                                  emqx_hooks:run('session.subscribed', [#{client_id => ClientId}, Topic, SubOpts#{first => true}]),
                                                  maps:put(Topic, SubOpts, SubMap)
                                          end}
                    end, {[], Subscriptions}, TopicFilters),
    suback(FromPid, PacketId, ReasonCodes),
    noreply(State#state{subscriptions = Subscriptions1});

%% UNSUBSCRIBE:
handle_cast({unsubscribe, From, {PacketId, _Properties, TopicFilters}},
            State = #state{client_id = ClientId, subscriptions = Subscriptions}) ->
    {ReasonCodes, Subscriptions1} =
        lists:foldr(fun({Topic, _SubOpts}, {Acc, SubMap}) ->
                            case maps:find(Topic, SubMap) of
                                {ok, SubOpts} ->
                                    ok = emqx_broker:unsubscribe(Topic, ClientId),
                                    emqx_hooks:run('session.unsubscribed', [#{client_id => ClientId}, Topic, SubOpts]),
                                    {[?RC_SUCCESS|Acc], maps:remove(Topic, SubMap)};
                                error ->
                                    {[?RC_NO_SUBSCRIPTION_EXISTED|Acc], SubMap}
                            end
                    end, {[], Subscriptions}, TopicFilters),
    unsuback(From, PacketId, ReasonCodes),
    noreply(State#state{subscriptions = Subscriptions1});

%% PUBACK:
handle_cast({puback, PacketId, _ReasonCode}, State = #state{inflight = Inflight}) ->
    case emqx_inflight:contain(PacketId, Inflight) of
        true ->
            noreply(dequeue(acked(puback, PacketId, State)));
        false ->
            ?LOG(warning, "The PUBACK PacketId ~w is not found", [PacketId], State),
            emqx_metrics:trans(inc, 'packets/puback/missed'),
            {noreply, State}
    end;

%% PUBCOMP:
handle_cast({pubcomp, PacketId, _ReasonCode}, State = #state{inflight = Inflight}) ->
    case emqx_inflight:contain(PacketId, Inflight) of
        true ->
            noreply(dequeue(acked(pubcomp, PacketId, State)));
        false ->
            ?LOG(warning, "The PUBCOMP PacketId ~w is not found", [PacketId], State),
            emqx_metrics:trans(inc, 'packets/pubcomp/missed'),
            {noreply, State}
    end;

%% RESUME:
handle_cast({resume, #{conn_pid        := ConnPid,
                       will_msg        := WillMsg,
                       expiry_interval := ExpiryInterval,
                       max_inflight    := MaxInflight}},
            State = #state{client_id        = ClientId,
                           conn_pid         = OldConnPid,
                           clean_start      = CleanStart,
                           retry_timer      = RetryTimer,
                           await_rel_timer  = AwaitTimer,
                           expiry_timer     = ExpireTimer,
                           will_delay_timer = WillDelayTimer}) ->

    ?LOG(info, "Resumed by connection ~p ", [ConnPid], State),

    %% Cancel Timers
    lists:foreach(fun emqx_misc:cancel_timer/1,
                  [RetryTimer, AwaitTimer, ExpireTimer, WillDelayTimer]),

    case kick(ClientId, OldConnPid, ConnPid) of
        ok -> ?LOG(warning, "Connection ~p kickout ~p", [ConnPid, OldConnPid], State);
        ignore -> ok
    end,

    true = link(ConnPid),

    State1 = State#state{conn_pid         = ConnPid,
                         binding          = binding(ConnPid),
                         old_conn_pid     = OldConnPid,
                         clean_start      = false,
                         retry_timer      = undefined,
                         awaiting_rel     = #{},
                         await_rel_timer  = undefined,
                         expiry_timer     = undefined,
                         expiry_interval  = ExpiryInterval,
                         inflight         = emqx_inflight:update_size(MaxInflight, State#state.inflight),
                         will_delay_timer = undefined,
                         will_msg         = WillMsg},

    %% Clean Session: true -> false???
    CleanStart andalso emqx_sm:set_session_attrs(ClientId, attrs(State1)),

    emqx_hooks:run('session.resumed', [#{client_id => ClientId}, attrs(State)]),

    %% Replay delivery and Dequeue pending messages
    noreply(dequeue(retry_delivery(true, State1)));

handle_cast({expiry_interval, Interval}, State) ->
    {noreply, State#state{expiry_interval = Interval}};

handle_cast(Msg, State) ->
    emqx_logger:error("[Session] unexpected cast: ~p", [Msg]),
    {noreply, State}.

%% Batch dispatch
handle_info({dispatch, Topic, Msgs}, State) when is_list(Msgs) ->
    noreply(lists:foldl(
              fun(Msg, St) ->
                  element(2, handle_info({dispatch, Topic, Msg}, St))
              end, State, Msgs));

%% Dispatch message
handle_info({dispatch, Topic, Msg = #message{}}, State) ->
    case emqx_shared_sub:is_ack_required(Msg) andalso not has_connection(State) of
        true ->
            %% Require ack, but we do not have connection
            %% negative ack the message so it can try the next subscriber in the group
            ok = emqx_shared_sub:nack_no_connection(Msg),
            {noreply, State};
        false ->
            noreply(handle_dispatch(Topic, Msg, State))
    end;

%% Do nothing if the client has been disconnected.
handle_info({timeout, Timer, retry_delivery}, State = #state{conn_pid = undefined, retry_timer = Timer}) ->
    noreply(State#state{retry_timer = undefined});

handle_info({timeout, Timer, retry_delivery}, State = #state{retry_timer = Timer}) ->
    noreply(retry_delivery(false, State#state{retry_timer = undefined}));

handle_info({timeout, Timer, check_awaiting_rel}, State = #state{await_rel_timer = Timer}) ->
    noreply(expire_awaiting_rel(State#state{await_rel_timer = undefined}));

handle_info({timeout, Timer, emit_stats},
            State = #state{client_id = ClientId,
                           stats_timer = Timer}) ->
    emqx_metrics:commit(),
    _ = emqx_sm:set_session_stats(ClientId, stats(State)),
    NewState = State#state{stats_timer = undefined},
    Limits = erlang:get(force_shutdown_policy),
    case emqx_misc:conn_proc_mng_policy(Limits) of
        continue ->
            {noreply, NewState};
        hibernate ->
            ok = emqx_gc:reset(), %% going to hibernate, reset gc stats
            {noreply, NewState, hibernate};
        {shutdown, Reason} ->
            ?LOG(warning, "shutdown due to ~p", [Reason], NewState),
            shutdown(Reason, NewState)
    end;

handle_info({timeout, Timer, expired}, State = #state{expiry_timer = Timer}) ->
    ?LOG(info, "expired, shutdown now.", [], State),
    shutdown(expired, State);

handle_info({timeout, Timer, will_delay}, State = #state{will_msg = WillMsg, will_delay_timer = Timer}) ->
    send_willmsg(WillMsg),
    {noreply, State#state{will_msg = undefined}};

%% ConnPid is shutting down by the supervisor.
handle_info({'EXIT', ConnPid, Reason}, #state{conn_pid = ConnPid})
    when Reason =:= killed; Reason =:= shutdown ->
    exit(Reason);

handle_info({'EXIT', ConnPid, Reason}, State = #state{will_msg = WillMsg, expiry_interval = 0, conn_pid = ConnPid}) ->
    send_willmsg(WillMsg),
    {stop, Reason, State#state{will_msg = undefined, conn_pid = undefined}};

handle_info({'EXIT', ConnPid, _Reason}, State = #state{conn_pid = ConnPid}) ->
    State1 = ensure_will_delay_timer(State),
    {noreply, ensure_expire_timer(State1#state{conn_pid = undefined})};

handle_info({'EXIT', OldPid, _Reason}, State = #state{old_conn_pid = OldPid}) ->
    %% ignore
    {noreply, State#state{old_conn_pid = undefined}};

handle_info({'EXIT', Pid, Reason}, State = #state{conn_pid = ConnPid}) ->
    ?LOG(error, "Unexpected EXIT: conn_pid=~p, exit_pid=~p, reason=~p",
         [ConnPid, Pid, Reason], State),
    {noreply, State};

handle_info(Info, State) ->
    emqx_logger:error("[Session] unexpected info: ~p", [Info]),
    {noreply, State}.

terminate(Reason, #state{will_msg = WillMsg,
                         client_id = ClientId,
                         conn_pid = ConnPid,
                         old_conn_pid = OldConnPid}) ->
    send_willmsg(WillMsg),
    [maybe_shutdown(Pid, Reason) || Pid <- [ConnPid, OldConnPid]],
    emqx_hooks:run('session.terminated', [#{client_id => ClientId}, Reason]).

code_change(_OldVsn, State, _Extra) ->
    {ok, State}.

maybe_shutdown(undefined, _Reason) ->
    ok;
maybe_shutdown(Pid, normal) ->
     Pid ! {shutdown, normal};
maybe_shutdown(Pid, Reason) ->
    exit(Pid, Reason).

%%------------------------------------------------------------------------------
%% Internal functions
%%------------------------------------------------------------------------------

has_connection(#state{conn_pid = Pid}) ->
    is_pid(Pid) andalso is_process_alive(Pid).

<<<<<<< HEAD
handle_dispatch(Topic, Msg = #message{headers = Headers},
                State = #state{subscriptions = SubMap,
                               topic_alias_maximum = TopicAliasMaximum
                              }) ->
    TopicAlias = maps:get('Topic-Alias', Headers, undefined),
    if
        TopicAlias =:= undefined orelse TopicAlias =< TopicAliasMaximum ->
            noreply(case maps:find(Topic, SubMap) of
                        {ok, #{nl := Nl, qos := QoS, rap := Rap, subid := SubId}} ->
                            run_dispatch_steps([{nl, Nl}, {qos, QoS}, {rap, Rap}, {subid, SubId}], Msg, State);
                        {ok, #{nl := Nl, qos := QoS, rap := Rap}} ->
                            run_dispatch_steps([{nl, Nl}, {qos, QoS}, {rap, Rap}], Msg, State);
                        error ->
                            dispatch(emqx_message:unset_flag(dup, Msg), State)
                    end);
        true ->
            noreply(State)
=======
handle_dispatch(Topic, Msg, State = #state{subscriptions = SubMap}) ->
    case maps:find(Topic, SubMap) of
        {ok, #{nl := Nl, qos := QoS, rap := Rap, subid := SubId}} ->
            run_dispatch_steps([{nl, Nl}, {qos, QoS}, {rap, Rap}, {subid, SubId}], Msg, State);
        {ok, #{nl := Nl, qos := QoS, rap := Rap}} ->
            run_dispatch_steps([{nl, Nl}, {qos, QoS}, {rap, Rap}], Msg, State);
        error ->
            dispatch(emqx_message:unset_flag(dup, Msg), State)
>>>>>>> dc06c0be
    end.

suback(_From, undefined, _ReasonCodes) ->
    ignore;
suback(From, PacketId, ReasonCodes) ->
    From ! {deliver, {suback, PacketId, ReasonCodes}}.

unsuback(_From, undefined, _ReasonCodes) ->
    ignore;
unsuback(From, PacketId, ReasonCodes) ->
    From ! {deliver, {unsuback, PacketId, ReasonCodes}}.

%%------------------------------------------------------------------------------
%% Kickout old connection

kick(_ClientId, undefined, _ConnPid) ->
    ignore;
kick(_ClientId, ConnPid, ConnPid) ->
    ignore;
kick(ClientId, OldConnPid, ConnPid) ->
    unlink(OldConnPid),
    OldConnPid ! {shutdown, conflict, {ClientId, ConnPid}},
    %% Clean noproc
    receive {'EXIT', OldConnPid, _} -> ok after 1 -> ok end.

%%------------------------------------------------------------------------------
%% Replay or Retry Delivery
%%------------------------------------------------------------------------------

%% Redeliver at once if force is true
retry_delivery(Force, State = #state{inflight = Inflight}) ->
    case emqx_inflight:is_empty(Inflight) of
        true  -> State;
        false ->
            SortFun = fun({_, _, Ts1}, {_, _, Ts2}) -> Ts1 < Ts2 end,
            Msgs = lists:sort(SortFun, emqx_inflight:values(Inflight)),
            retry_delivery(Force, Msgs, os:timestamp(), State)
    end.

retry_delivery(_Force, [], _Now, State) ->
    %% Retry again...
    ensure_retry_timer(State);

retry_delivery(Force, [{Type, Msg0, Ts} | Msgs], Now,
               State = #state{inflight = Inflight, retry_interval = Interval}) ->
    %% Microseconds -> MilliSeconds
    Age = timer:now_diff(Now, Ts) div 1000,
    if
        Force orelse (Age >= Interval) ->
            Inflight1 = case {Type, Msg0} of
                            {publish, {PacketId, Msg}} ->
                                case emqx_message:is_expired(Msg) of
                                    true ->
                                        emqx_metrics:trans(inc, 'messages/expired'),
                                        emqx_inflight:delete(PacketId, Inflight);
                                    false ->
                                        redeliver({PacketId, Msg}, State),
                                        emqx_inflight:update(PacketId, {publish, {PacketId, Msg}, Now}, Inflight)
                                end;
                            {pubrel, PacketId} ->
                                redeliver({pubrel, PacketId}, State),
                                emqx_inflight:update(PacketId, {pubrel, PacketId, Now}, Inflight)
                        end,
            retry_delivery(Force, Msgs, Now, State#state{inflight = Inflight1});
        true ->
            ensure_retry_timer(Interval - max(0, Age), State)
    end.

%%------------------------------------------------------------------------------
%% Send Will Message
%%------------------------------------------------------------------------------
send_willmsg(undefined) ->
    ignore;
send_willmsg(WillMsg) ->
    emqx_broker:publish(WillMsg).

%%------------------------------------------------------------------------------
%% Expire Awaiting Rel
%%------------------------------------------------------------------------------

expire_awaiting_rel(State = #state{awaiting_rel = AwaitingRel}) ->
    case maps:size(AwaitingRel) of
        0 -> State;
        _ -> expire_awaiting_rel(lists:keysort(2, maps:to_list(AwaitingRel)), os:timestamp(), State)
    end.

expire_awaiting_rel([], _Now, State) ->
    State#state{await_rel_timer = undefined};

expire_awaiting_rel([{PacketId, Ts} | More], Now,
                    State = #state{awaiting_rel = AwaitingRel, await_rel_timeout = Timeout}) ->
    case (timer:now_diff(Now, Ts) div 1000) of
        Age when Age >= Timeout ->
            emqx_metrics:trans(inc, 'messages/qos2/expired'),
            ?LOG(warning, "Dropped qos2 packet ~s for await_rel_timeout", [PacketId], State),
            expire_awaiting_rel(More, Now, State#state{awaiting_rel = maps:remove(PacketId, AwaitingRel)});
        Age ->
            ensure_await_rel_timer(Timeout - max(0, Age), State)
    end.

%%------------------------------------------------------------------------------
%% Check awaiting rel
%%------------------------------------------------------------------------------

is_awaiting_full(#state{max_awaiting_rel = 0}) ->
    false;
is_awaiting_full(#state{awaiting_rel = AwaitingRel, max_awaiting_rel = MaxLen}) ->
    maps:size(AwaitingRel) >= MaxLen.

%%------------------------------------------------------------------------------
%% Dispatch Messages
%%------------------------------------------------------------------------------

run_dispatch_steps([], Msg, State) ->
    dispatch(Msg, State);
run_dispatch_steps([{nl, 1}|_Steps], #message{from = ClientId}, State = #state{client_id = ClientId}) ->
    State;
run_dispatch_steps([{nl, _}|Steps], Msg, State) ->
    run_dispatch_steps(Steps, Msg, State);
run_dispatch_steps([{qos, SubQoS}|Steps], Msg0 = #message{qos = PubQoS}, State = #state{upgrade_qos = false}) ->
    %% Ack immediately if a shared dispatch QoS is downgraded to 0
    Msg = case SubQoS =:= ?QOS_0 of
              true -> emqx_shared_sub:maybe_ack(Msg0);
              false -> Msg0
          end,
    run_dispatch_steps(Steps, Msg#message{qos = min(SubQoS, PubQoS)}, State);
run_dispatch_steps([{qos, SubQoS}|Steps], Msg = #message{qos = PubQoS}, State = #state{upgrade_qos = true}) ->
    run_dispatch_steps(Steps, Msg#message{qos = max(SubQoS, PubQoS)}, State);
run_dispatch_steps([{rap, _Rap}|Steps], Msg = #message{flags = Flags, headers = #{retained := true}}, State = #state{}) ->
    run_dispatch_steps(Steps, Msg#message{flags = maps:put(retain, true, Flags)}, State);
run_dispatch_steps([{rap, 0}|Steps], Msg = #message{flags = Flags}, State = #state{}) ->
    run_dispatch_steps(Steps, Msg#message{flags = maps:put(retain, false, Flags)}, State);
run_dispatch_steps([{rap, _}|Steps], Msg, State) ->
    run_dispatch_steps(Steps, Msg, State);
run_dispatch_steps([{subid, SubId}|Steps], Msg, State) ->
    run_dispatch_steps(Steps, emqx_message:set_header('Subscription-Identifier', SubId, Msg), State).

%% Enqueue message if the client has been disconnected
dispatch(Msg, State = #state{client_id = ClientId, conn_pid = undefined}) ->
    case emqx_hooks:run('message.dropped', [#{client_id => ClientId}, Msg]) of
        ok   -> enqueue_msg(Msg, State);
        stop -> State
    end;

%% Deliver qos0 message directly to client
dispatch(Msg = #message{qos = ?QOS_0} = Msg, State) ->
    deliver(undefined, Msg, State),
    inc_stats(deliver, Msg, State);

dispatch(Msg = #message{qos = QoS} = Msg,
         State = #state{next_pkt_id = PacketId, inflight = Inflight})
  when QoS =:= ?QOS_1 orelse QoS =:= ?QOS_2 ->
    case emqx_inflight:is_full(Inflight) of
        true ->
            enqueue_msg(Msg, State);
        false ->
            deliver(PacketId, Msg, State),
            await(PacketId, Msg, inc_stats(deliver, Msg, next_pkt_id(State)))
    end.

enqueue_msg(Msg, State = #state{mqueue = Q}) ->
    {Dropped, NewQ} = emqx_mqueue:in(Msg, Q),
    Dropped =/= undefined andalso emqx_shared_sub:maybe_nack_dropped(Dropped),
    inc_stats(enqueue, Msg, State#state{mqueue = NewQ}).

%%------------------------------------------------------------------------------
%% Deliver
%%------------------------------------------------------------------------------

redeliver({PacketId, Msg = #message{qos = QoS}}, State) ->
    deliver(PacketId, if QoS =:= ?QOS_2 -> Msg;
                         true -> emqx_message:set_flag(dup, Msg)
                      end, State);

redeliver({pubrel, PacketId}, #state{conn_pid = ConnPid}) ->
    ConnPid ! {deliver, {pubrel, PacketId}}.

deliver(PacketId, Msg, State) ->
    %% Ack QoS1/QoS2 messages when message is delivered to connection.
    %% NOTE: NOT to wait for PUBACK because:
    %% The sender is monitoring this session process,
    %% if the message is delivered to client but connection or session crashes,
    %% sender will try to dispatch the message to the next shared subscriber.
    %% This violates spec as QoS2 messages are not allowed to be sent to more
    %% than one member in the group.
    do_deliver(PacketId, emqx_shared_sub:maybe_ack(Msg), State).

do_deliver(PacketId, Msg, #state{conn_pid = ConnPid, binding = local}) ->
    ConnPid ! {deliver, {publish, PacketId, Msg}};
do_deliver(PacketId, Msg, #state{conn_pid = ConnPid, binding = remote}) ->
    emqx_rpc:cast(node(ConnPid), erlang, send, [ConnPid, {deliver, {publish, PacketId, Msg}}]).

%%------------------------------------------------------------------------------
%% Awaiting ACK for QoS1/QoS2 Messages
%%------------------------------------------------------------------------------

await(PacketId, Msg, State = #state{inflight = Inflight}) ->
    Inflight1 = emqx_inflight:insert(
                  PacketId, {publish, {PacketId, Msg}, os:timestamp()}, Inflight),
    ensure_retry_timer(State#state{inflight = Inflight1}).

acked(puback, PacketId, State = #state{client_id = ClientId, inflight  = Inflight}) ->
    case emqx_inflight:lookup(PacketId, Inflight) of
        {value, {publish, {_, Msg}, _Ts}} ->
            emqx_hooks:run('message.acked', [#{client_id => ClientId}], Msg),
            State#state{inflight = emqx_inflight:delete(PacketId, Inflight)};
        none ->
            ?LOG(warning, "Duplicated PUBACK PacketId ~w", [PacketId], State),
            State
    end;

acked(pubrec, PacketId, State = #state{client_id = ClientId, inflight  = Inflight}) ->
    case emqx_inflight:lookup(PacketId, Inflight) of
        {value, {publish, {_, Msg}, _Ts}} ->
            emqx_hooks:run('message.acked', [#{client_id => ClientId}], Msg),
            State#state{inflight = emqx_inflight:update(PacketId, {pubrel, PacketId, os:timestamp()}, Inflight)};
        {value, {pubrel, PacketId, _Ts}} ->
            ?LOG(warning, "Duplicated PUBREC PacketId ~w", [PacketId], State),
            State;
        none ->
            ?LOG(warning, "Unexpected PUBREC PacketId ~w", [PacketId], State),
            State
    end;

acked(pubcomp, PacketId, State = #state{inflight = Inflight}) ->
    State#state{inflight = emqx_inflight:delete(PacketId, Inflight)}.

%%------------------------------------------------------------------------------
%% Dequeue
%%------------------------------------------------------------------------------

%% Do nothing if client is disconnected
dequeue(State = #state{conn_pid = undefined}) ->
    State;

dequeue(State = #state{inflight = Inflight}) ->
    case emqx_inflight:is_full(Inflight) of
        true  -> State;
        false -> dequeue2(State)
    end.

dequeue2(State = #state{mqueue = Q}) ->
    case emqx_mqueue:out(Q) of
        {empty, _Q} ->
            State;
        {{value, Msg}, Q1} ->
            %% Dequeue more
            dequeue(dispatch(Msg, State#state{mqueue = Q1}))
    end.

%%------------------------------------------------------------------------------
%% Ensure timers

ensure_await_rel_timer(State = #state{await_rel_timer = undefined, await_rel_timeout = Timeout}) ->
    ensure_await_rel_timer(Timeout, State);

ensure_await_rel_timer(State) ->
    State.

ensure_await_rel_timer(Timeout, State = #state{await_rel_timer = undefined}) ->
    State#state{await_rel_timer = emqx_misc:start_timer(Timeout, check_awaiting_rel)};
ensure_await_rel_timer(_Timeout, State) ->
    State.

ensure_retry_timer(State = #state{retry_timer = undefined, retry_interval = Interval}) ->
    ensure_retry_timer(Interval, State);
ensure_retry_timer(State) ->
    State.

ensure_retry_timer(Interval, State = #state{retry_timer = undefined}) ->
    State#state{retry_timer = emqx_misc:start_timer(Interval, retry_delivery)};
ensure_retry_timer(_Timeout, State) ->
    State.

ensure_expire_timer(State = #state{expiry_interval = Interval}) when Interval > 0 andalso Interval =/= 16#ffffffff ->
    State#state{expiry_timer = emqx_misc:start_timer(Interval * 1000, expired)};
ensure_expire_timer(State) ->
    State.

ensure_will_delay_timer(State = #state{will_msg = #message{headers = #{'Will-Delay-Interval' := WillDelayInterval}}}) ->
    State#state{will_delay_timer = emqx_misc:start_timer(WillDelayInterval * 1000, will_delay)};
ensure_will_delay_timer(State) ->
    State.

ensure_stats_timer(State = #state{enable_stats = true, stats_timer = undefined,
                                  idle_timeout = IdleTimeout}) ->
    State#state{stats_timer = emqx_misc:start_timer(IdleTimeout, emit_stats)};
ensure_stats_timer(State) ->
    State.

%%------------------------------------------------------------------------------
%% Next Packet Id

next_pkt_id(State = #state{next_pkt_id = 16#FFFF}) ->
    State#state{next_pkt_id = 1};

next_pkt_id(State = #state{next_pkt_id = Id}) ->
    State#state{next_pkt_id = Id + 1}.

%%------------------------------------------------------------------------------
%% Inc stats

inc_stats(deliver, Msg, State = #state{deliver_stats = I}) ->
    MsgSize = msg_size(Msg),
    ok = emqx_gc:inc(1, MsgSize),
    State#state{deliver_stats = I + 1};
inc_stats(enqueue, _Msg, State = #state{enqueue_stats = I}) ->
    State#state{enqueue_stats = I + 1}.

%% Take only the payload size into account, add other fields if necessary
msg_size(#message{payload = Payload}) -> payload_size(Payload).

%% Payload should be binary(), but not 100% sure. Need dialyzer!
payload_size(Payload) -> erlang:iolist_size(Payload).

%%------------------------------------------------------------------------------
%% Helper functions

reply({Reply, State}) ->
    reply(Reply, State).

reply(Reply, State) ->
    {reply, Reply, ensure_stats_timer(State)}.

noreply(State) ->
    {noreply, ensure_stats_timer(State)}.

shutdown(Reason, State) ->
    {stop, {shutdown, Reason}, State}.
<|MERGE_RESOLUTION|>--- conflicted
+++ resolved
@@ -674,25 +674,6 @@
 has_connection(#state{conn_pid = Pid}) ->
     is_pid(Pid) andalso is_process_alive(Pid).
 
-<<<<<<< HEAD
-handle_dispatch(Topic, Msg = #message{headers = Headers},
-                State = #state{subscriptions = SubMap,
-                               topic_alias_maximum = TopicAliasMaximum
-                              }) ->
-    TopicAlias = maps:get('Topic-Alias', Headers, undefined),
-    if
-        TopicAlias =:= undefined orelse TopicAlias =< TopicAliasMaximum ->
-            noreply(case maps:find(Topic, SubMap) of
-                        {ok, #{nl := Nl, qos := QoS, rap := Rap, subid := SubId}} ->
-                            run_dispatch_steps([{nl, Nl}, {qos, QoS}, {rap, Rap}, {subid, SubId}], Msg, State);
-                        {ok, #{nl := Nl, qos := QoS, rap := Rap}} ->
-                            run_dispatch_steps([{nl, Nl}, {qos, QoS}, {rap, Rap}], Msg, State);
-                        error ->
-                            dispatch(emqx_message:unset_flag(dup, Msg), State)
-                    end);
-        true ->
-            noreply(State)
-=======
 handle_dispatch(Topic, Msg, State = #state{subscriptions = SubMap}) ->
     case maps:find(Topic, SubMap) of
         {ok, #{nl := Nl, qos := QoS, rap := Rap, subid := SubId}} ->
@@ -701,7 +682,6 @@
             run_dispatch_steps([{nl, Nl}, {qos, QoS}, {rap, Rap}], Msg, State);
         error ->
             dispatch(emqx_message:unset_flag(dup, Msg), State)
->>>>>>> dc06c0be
     end.
 
 suback(_From, undefined, _ReasonCodes) ->

%% Copyright (c) 2018 EMQ Technologies Co., Ltd. All Rights Reserved.
%%
%% Licensed under the Apache License, Version 2.0 (the "License");
%% you may not use this file except in compliance with the License.
%% You may obtain a copy of the License at
%%
%%     http://www.apache.org/licenses/LICENSE-2.0
%%
%% Unless required by applicable law or agreed to in writing, software
%% distributed under the License is distributed on an "AS IS" BASIS,
%% WITHOUT WARRANTIES OR CONDITIONS OF ANY KIND, either express or implied.
%% See the License for the specific language governing permissions and
%% limitations under the License.

-module(emqx_packet).

-include("emqx.hrl").
-include("emqx_mqtt.hrl").

-export([protocol_name/1]).
-export([type_name/1]).
-export([validate/1]).
-export([format/1]).
-export([to_message/2, from_message/2]).
-export([will_msg/1]).

%% @doc Protocol name of version
-spec(protocol_name(emqx_mqtt_types:version()) -> binary()).
protocol_name(?MQTT_PROTO_V3) ->
    <<"MQIsdp">>;
protocol_name(?MQTT_PROTO_V4) ->
    <<"MQTT">>;
protocol_name(?MQTT_PROTO_V5) ->
    <<"MQTT">>.

%% @doc Name of MQTT packet type
-spec(type_name(emqx_mqtt_types:packet_type()) -> atom()).
type_name(Type) when Type > ?RESERVED andalso Type =< ?AUTH ->
    lists:nth(Type, ?TYPE_NAMES).

%%------------------------------------------------------------------------------
%% Validate MQTT Packet
%%------------------------------------------------------------------------------

validate(?SUBSCRIBE_PACKET(_PacketId, _Properties, [])) ->
    error(topic_filters_invalid);
validate(?SUBSCRIBE_PACKET(PacketId, Properties, TopicFilters)) ->
    validate_packet_id(PacketId)
        andalso validate_properties(?SUBSCRIBE, Properties)
            andalso ok == lists:foreach(fun validate_subscription/1, TopicFilters);

validate(?UNSUBSCRIBE_PACKET(_PacketId, [])) ->
    error(topic_filters_invalid);
validate(?UNSUBSCRIBE_PACKET(PacketId, TopicFilters)) ->
    validate_packet_id(PacketId)
        andalso ok == lists:foreach(fun emqx_topic:validate/1, TopicFilters);

validate(?PUBLISH_PACKET(_QoS, <<>>, _, #{'Topic-Alias':= _I}, _)) ->
    true;
validate(?PUBLISH_PACKET(_QoS, <<>>, _, _, _)) ->
    error(topic_name_invalid);
validate(?PUBLISH_PACKET(_QoS, Topic, _, Properties, _)) ->
    ((not emqx_topic:wildcard(Topic)) orelse error(topic_name_invalid))
        andalso validate_properties(?PUBLISH, Properties);

<<<<<<< HEAD
validate(?CONNECT_PACKET(#mqtt_packet_connect{properties = #{'Receive-Maximum' := 0}})) ->
    error(protocol_error);
=======
validate(?CONNECT_PACKET(#mqtt_packet_connect{properties = Properties})) ->
    validate_properties(?CONNECT, Properties);
>>>>>>> 873a08dc

validate(_Packet) ->
    true.

validate_packet_id(0) ->
    error(packet_id_invalid);
validate_packet_id(_) ->
    true.

validate_properties(?SUBSCRIBE, #{'Subscription-Identifier' := I})
    when I =< 0; I >= 16#FFFFFFF ->
    error(subscription_identifier_invalid);
validate_properties(?PUBLISH, #{'Topic-Alias':= I})
    when I =:= 0 ->
    error(topic_alias_invalid);
validate_properties(?PUBLISH, #{'Subscription-Identifier' := _I}) ->
    error(protocol_error);
validate_properties(?PUBLISH, #{'Response-Topic' := ResponseTopic}) ->
    case emqx_topic:wildcard(ResponseTopic) of
        true ->
            error(protocol_error);
        false ->
            true
    end;
validate_properties(?CONNECT, #{'Receive-Maximum' := 0}) ->
    error(protocol_error);
validate_properties(?CONNECT, #{'Request-Response-Information' := ReqRespInfo})
    when ReqRespInfo =/= 0, ReqRespInfo =/= 1 ->
    error(protocol_error);
validate_properties(?CONNECT, #{'Request-Problem-Information' := ReqProInfo})
    when ReqProInfo =/= 0, ReqProInfo =/= 1 ->
    error(protocol_error);
validate_properties(_, _) ->
    true.

validate_subscription({Topic, #{qos := QoS}}) ->
    emqx_topic:validate(filter, Topic) andalso validate_qos(QoS).

validate_qos(QoS) when ?QOS0 =< QoS, QoS =< ?QOS2 ->
    true;
validate_qos(_) -> error(bad_qos).

%% @doc From message to packet
-spec(from_message(emqx_mqtt_types:packet_id(), emqx_types:message()) -> emqx_mqtt_types:packet()).
from_message(PacketId, #message{qos = QoS, flags = Flags, headers = Headers,
                                topic = Topic, payload = Payload}) ->
    Flags1 = if Flags =:= undefined ->
                    #{};
                true -> Flags
             end,
    Dup = maps:get(dup, Flags1, false),
    Retain = maps:get(retain, Flags1, false),
    Publish = #mqtt_packet_publish{topic_name = Topic,
                                   packet_id  = PacketId,
                                   properties = publish_props(Headers)},
    #mqtt_packet{header = #mqtt_packet_header{type   = ?PUBLISH,
                                              dup    = Dup,
                                              qos    = QoS,
                                              retain = Retain},
                 variable = Publish, payload = Payload}.

publish_props(Headers) ->
    maps:filter(fun('Payload-Format-Indicator', _) -> true;
                   ('Response-Topic',           _) -> true;
                   ('Correlation-Data',         _) -> true;
                   ('User-Property',            _) -> true;
                   ('Subscription-Identifier',  _) -> true;
                   ('Content-Type',             _) -> true;
                   ('Message-Expiry-Interval',  _) -> true;
                   (_Key, _Val) -> false
                end , Headers).

%% @doc Message from Packet
-spec(to_message(emqx_types:credentials(), emqx_mqtt_types:packet())
      -> emqx_types:message()).
to_message(#{client_id := ClientId, username := Username},
           #mqtt_packet{header   = #mqtt_packet_header{type   = ?PUBLISH,
                                                       retain = Retain,
                                                       qos    = QoS,
                                                       dup    = Dup},
                        variable = #mqtt_packet_publish{topic_name = Topic,
                                                        properties = Props},
                        payload  = Payload}) ->
    Msg = emqx_message:make(ClientId, QoS, Topic, Payload),
    Msg#message{flags = #{dup => Dup, retain => Retain},
                headers = merge_props(#{username => Username}, Props)}.

-spec(will_msg(#mqtt_packet_connect{}) -> emqx_types:message()).
will_msg(#mqtt_packet_connect{will_flag = false}) ->
    undefined;
will_msg(#mqtt_packet_connect{client_id    = ClientId,
                              username     = Username,
                              will_retain  = Retain,
                              will_qos     = QoS,
                              will_topic   = Topic,
                              will_props   = Properties,
                              will_payload = Payload}) ->
    Msg = emqx_message:make(ClientId, QoS, Topic, Payload),
    Msg#message{flags = #{dup => false, retain => Retain},
                headers = merge_props(#{username => Username}, Properties)}.

merge_props(Headers, undefined) ->
    Headers;
merge_props(Headers, Props) ->
    maps:merge(Headers, Props).

%% @doc Format packet
-spec(format(emqx_mqtt_types:packet()) -> iolist()).
format(#mqtt_packet{header = Header, variable = Variable, payload = Payload}) ->
    format_header(Header, format_variable(Variable, Payload)).

format_header(#mqtt_packet_header{type = Type,
                                  dup = Dup,
                                  qos = QoS,
                                  retain = Retain}, S) ->
    S1 = if
             S == undefined -> <<>>;
             true           -> [", ", S]
         end,
    io_lib:format("~s(Q~p, R~p, D~p~s)", [type_name(Type), QoS, i(Retain), i(Dup), S1]).

format_variable(undefined, _) ->
    undefined;
format_variable(Variable, undefined) ->
    format_variable(Variable);
format_variable(Variable, Payload) ->
    io_lib:format("~s, Payload=~p", [format_variable(Variable), Payload]).

format_variable(#mqtt_packet_connect{
                 proto_ver    = ProtoVer,
                 proto_name   = ProtoName,
                 will_retain  = WillRetain,
                 will_qos     = WillQoS,
                 will_flag    = WillFlag,
                 clean_start  = CleanStart,
                 keepalive    = KeepAlive,
                 client_id    = ClientId,
                 will_topic   = WillTopic,
                 will_payload = WillPayload,
                 username     = Username,
                 password     = Password}) ->
    Format = "ClientId=~s, ProtoName=~s, ProtoVsn=~p, CleanStart=~s, KeepAlive=~p, Username=~s, Password=~s",
    Args = [ClientId, ProtoName, ProtoVer, CleanStart, KeepAlive, Username, format_password(Password)],
    {Format1, Args1} = if
                        WillFlag -> {Format ++ ", Will(Q~p, R~p, Topic=~s, Payload=~p)",
                                     Args ++ [WillQoS, i(WillRetain), WillTopic, WillPayload]};
                        true -> {Format, Args}
                       end,
    io_lib:format(Format1, Args1);

format_variable(#mqtt_packet_disconnect
                {reason_code = ReasonCode}) ->
    io_lib:format("ReasonCode=~p", [ReasonCode]);

format_variable(#mqtt_packet_connack{ack_flags   = AckFlags,
                                     reason_code = ReasonCode}) ->
    io_lib:format("AckFlags=~p, ReasonCode=~p", [AckFlags, ReasonCode]);

format_variable(#mqtt_packet_publish{topic_name = TopicName,
                                     packet_id  = PacketId}) ->
    io_lib:format("Topic=~s, PacketId=~p", [TopicName, PacketId]);

format_variable(#mqtt_packet_puback{packet_id = PacketId}) ->
    io_lib:format("PacketId=~p", [PacketId]);

format_variable(#mqtt_packet_subscribe{packet_id     = PacketId,
                                       topic_filters = TopicFilters}) ->
    io_lib:format("PacketId=~p, TopicFilters=~p", [PacketId, TopicFilters]);

format_variable(#mqtt_packet_unsubscribe{packet_id     = PacketId,
                                         topic_filters = Topics}) ->
    io_lib:format("PacketId=~p, TopicFilters=~p", [PacketId, Topics]);

format_variable(#mqtt_packet_suback{packet_id = PacketId,
                                    reason_codes = ReasonCodes}) ->
    io_lib:format("PacketId=~p, ReasonCodes=~p", [PacketId, ReasonCodes]);

format_variable(#mqtt_packet_unsuback{packet_id = PacketId}) ->
    io_lib:format("PacketId=~p", [PacketId]);

format_variable(PacketId) when is_integer(PacketId) ->
    io_lib:format("PacketId=~p", [PacketId]);

format_variable(undefined) -> undefined.

format_password(undefined) -> undefined;
format_password(_Password) -> '******'.

i(true)  -> 1;
i(false) -> 0;
i(I) when is_integer(I) -> I.<|MERGE_RESOLUTION|>--- conflicted
+++ resolved
@@ -63,13 +63,8 @@
     ((not emqx_topic:wildcard(Topic)) orelse error(topic_name_invalid))
         andalso validate_properties(?PUBLISH, Properties);
 
-<<<<<<< HEAD
-validate(?CONNECT_PACKET(#mqtt_packet_connect{properties = #{'Receive-Maximum' := 0}})) ->
-    error(protocol_error);
-=======
 validate(?CONNECT_PACKET(#mqtt_packet_connect{properties = Properties})) ->
     validate_properties(?CONNECT, Properties);
->>>>>>> 873a08dc
 
 validate(_Packet) ->
     true.
